--- conflicted
+++ resolved
@@ -261,18 +261,11 @@
 
         if event.name != name {
             panic!("flame::end({}) attempted to end {}", &name, event.name);
-<<<<<<< HEAD
-        } else {
-            let timestamp = clock_ticks::precise_time_ns();
-            event.end_ns = Some(timestamp);
-            event.collapse = collapse;
-            event.delta = Some(timestamp - event.start_ns);
-            event.delta
-=======
->>>>>>> 0e466dc3
-        }
+        }
+
         let timestamp = clock_ticks::precise_time_ns();
         event.end_ns = Some(timestamp);
+        event.collapse = collapse;
         event.delta = Some(timestamp - event.start_ns);
         event.delta
     }).unwrap()
